--- conflicted
+++ resolved
@@ -447,11 +447,8 @@
         
         return self.loss_history.get_plottable()
 
-<<<<<<< HEAD
     def train_from_presimulation(self, presimulation_path, max_epochs=None, save_checkpoint=True, custom_loader=None, **kwargs):
-=======
-    def train_from_presimulation(self, presimulation_path, save_checkpoint=True, custom_loader=pickle_load, **kwargs):
->>>>>>> ddfde6d8
+
         """ Trains an amortizer via a modified form of offline training. 
 
         Like regular offline training, it assumes that parameters, data and optional context have already
@@ -469,50 +466,37 @@
             File path to the folder containing the files from the precomputed simulation.
             Ideally generated using a GenerativeModel's presimulate_and_save method, otherwise must match
             the structure produced by that method: 
-<<<<<<< HEAD
+
             Each file contains the data for one epoch, i.e. a number of batches, and must be compatible with the custom_loader provided:
             the custom_loader must read each file into a collection (either a dictionary or a list) of simulation_dict objects.
             This is easily achieved with the pickle library: if the files were generated from collections of simulation_dict objects
             using pickle.dump, the _default_loader (default for custom_load) will load them using pickle.load. 
-=======
-            Each file is generated from a list or dictionary using the dump
-            function of the pickle library; the dictionary's values / the list's entries are simulation_dict objects.
->>>>>>> ddfde6d8
+
             Training parameters like number of iterations and batch size are inferred from the files during training.
         save_checkpoint  : bool, optional, (default - True)
             Determines whether to save checkpoints after each epoch,
             if a checkpoint_path provided during initialization, otherwise ignored.
-<<<<<<< HEAD
+
         custom_loader    : callable, optional, (default - _default_loader)
-            Optional 
             Must take a string file_path as an input and output a collection (dictionary or list) of simulation_dict objects.
             A simulation_dict has the keys 'prior_non_batchable_context', 'prior_batchable_context', 'prior_draws', 'sim_non_batchable_context',
             'sim_batchable_context' and 'sim_data'. Unused keys should be paired with the value None; 'prior_draws' and 'sim_data' must have
             actual data as values.
-    
-=======
-        custom_loader    : callable, optional, (default - pickle.load)
-            Optional 
-
->>>>>>> ddfde6d8
+
         Returns
         -------
         losses : dict(ep_num : list(losses))
             A dictionary storing the losses across epochs and iterations
         """   
-<<<<<<< HEAD
         
         # Use default loading function if none is provided
         if custom_loader is None:
             custom_loader = self._default_loader
-=======
->>>>>>> ddfde6d8
 
         self.loss_history.start_new_run()
 
         # Loop over the presimulated dataset.
         file_list = os.listdir(presimulation_path)
-<<<<<<< HEAD
         
         # Limit number of epochs to max_epochs
         if len(file_list) > max_epochs:
@@ -523,13 +507,6 @@
             # Read single file into memory as a dictionary or list
             file_path = presimulation_path + '/' + current_filename
             epoch_data = custom_loader(file_path)
-=======
-        for ep, current_filename in enumerate(file_list, start=1):
-
-            # Read single file into memory as a dictionary or list
-            with open(presimulation_path + '/' + current_filename, 'rb+') as current_file:
-                epoch_data = custom_loader(current_file)
->>>>>>> ddfde6d8
             
             # For each epoch, the number of iterations is inferred from the presimulated dictionary or list used for that epoch
             if isinstance(epoch_data, dict): 
