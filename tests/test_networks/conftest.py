import pytest


@pytest.fixture(params=[1, 2, 16], scope="session")
def summary_dim(request):
    return request.param


@pytest.fixture(params=[1, 2, 16], scope="session")
def key_dim(request):
    return request.param


<<<<<<< HEAD
@pytest.fixture(scope="function")
def lst_net(summary_dim):
=======
# For the serialization tests, we want to test passing str and type.
# For all other tests, this is not necessary and would double test time.
# Therefore, below we specify two variants of each network, one without and
# one with a subnet parameter. The latter will only be used for the relevant
# tests. If there is a better way to set the params to a single value ("mlp")
# for a given test, maybe this can be simplified, but I did not see one.
@pytest.fixture(params=["str", "type"], scope="function")
def subnet(request):
    if request.param == "str":
        return "mlp"

    from bayesflow.networks import MLP

    return MLP


@pytest.fixture()
def flow_matching():
    from bayesflow.networks import FlowMatching

    return FlowMatching(
        subnet_kwargs={"widths": None, "width": 64, "depth": 2},
        integrate_kwargs={"method": "rk45", "steps": 100},
    )


@pytest.fixture()
def flow_matching_subnet(subnet):
    from bayesflow.networks import FlowMatching

    return FlowMatching(subnet=subnet)


@pytest.fixture()
def coupling_flow():
    from bayesflow.networks import CouplingFlow

    return CouplingFlow()


@pytest.fixture()
def coupling_flow_subnet(subnet):
    from bayesflow.networks import CouplingFlow

    return CouplingFlow(subnet=subnet)


@pytest.fixture()
def free_form_flow():
    from bayesflow.networks import FreeFormFlow

    return FreeFormFlow()


@pytest.fixture()
def free_form_flow_subnet(subnet):
    from bayesflow.networks import FreeFormFlow

    return FreeFormFlow(encoder_subnet=subnet, decoder_subnet=subnet)


@pytest.fixture(params=["coupling_flow", "flow_matching", "free_form_flow"], scope="function")
def inference_network(request):
    return request.getfixturevalue(request.param)


@pytest.fixture(params=["coupling_flow_subnet", "flow_matching_subnet", "free_form_flow_subnet"], scope="function")
def inference_network_subnet(request):
    return request.getfixturevalue(request.param)


@pytest.fixture()
def lst_net():
>>>>>>> a822d013
    from bayesflow.networks import LSTNet

    return LSTNet(summary_dim=summary_dim)


@pytest.fixture(scope="function")
def set_transformer(summary_dim):
    from bayesflow.networks import SetTransformer

    return SetTransformer(summary_dim=summary_dim)


@pytest.fixture(scope="function")
def set_transformer_key_dim_variation(summary_dim, key_dim):
    from bayesflow.networks import SetTransformer

    return SetTransformer(summary_dim=summary_dim, key_dim=key_dim)


@pytest.fixture(scope="function")
def deep_set(summary_dim):
    from bayesflow.networks import DeepSet

    return DeepSet(summary_dim=summary_dim)


@pytest.fixture(params=[None, "lst_net", "set_transformer", "deep_set"], scope="function")
def summary_network(request, summary_dim):
    if request.param is None:
        return None
    return request.getfixturevalue(request.param)<|MERGE_RESOLUTION|>--- conflicted
+++ resolved
@@ -10,11 +10,6 @@
 def key_dim(request):
     return request.param
 
-
-<<<<<<< HEAD
-@pytest.fixture(scope="function")
-def lst_net(summary_dim):
-=======
 # For the serialization tests, we want to test passing str and type.
 # For all other tests, this is not necessary and would double test time.
 # Therefore, below we specify two variants of each network, one without and
@@ -86,13 +81,11 @@
     return request.getfixturevalue(request.param)
 
 
-@pytest.fixture()
-def lst_net():
->>>>>>> a822d013
+@pytest.fixture(scope="function")
+def lst_net(summary_dim):
     from bayesflow.networks import LSTNet
 
     return LSTNet(summary_dim=summary_dim)
-
 
 @pytest.fixture(scope="function")
 def set_transformer(summary_dim):
